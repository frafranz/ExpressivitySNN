--- conflicted
+++ resolved
@@ -10,26 +10,22 @@
 network_layout:
   bias_times: [0.9]
   # delay_means : [0.1, 0.1]
-  delay_means: [-2.3, -2.3, -2.3]
+  delay_means: [-2.3, -2.3]
   # delay_means: [-10., -10.]
   # delay_means: [0.0, 0.0]
   # delay_stdevs: [0.01, 0.01]
-  delay_stdevs: [0.5, 0.5, 0.5]
+  delay_stdevs: [0.5, 0.5]
   # delay_stdevs: [0.0, 0.0]
-<<<<<<< HEAD
   input_interval: [0.15, 2.]
   threshold_means : [1., 1.]
-=======
-  threshold_means : [1., 1., 1.]
->>>>>>> bb7861f3
   # threshold_stdevs: [0.1, 0.1]
-  threshold_stdevs: [0., 0., 0.]
-  layer_sizes: [10, 13, 3]
-  n_biases: [1, 1, 1]
+  threshold_stdevs: [0., 0.]
+  layer_sizes: [120, 3]
+  n_biases: [1, 1]
   n_inputs: 4
-  n_layers: 3
-  weight_means: [1.5, 0.5, 0.5]
-  weight_stdevs: [0.8, 0.8, 0.8]
+  n_layers: 2
+  weight_means: [1.5, 0.5]
+  weight_stdevs: [0.8, 0.8]
 training_params:
   batch_size: 150
   batch_size_eval: 200
@@ -38,11 +34,11 @@
   epoch_number: 150
   epoch_snapshots: [1, 10, 50, 100, 150]
   learning_rate: 0.005
-  linear_regions: {n_grid: 400, type: activation_code_short} # types: gradient, activation_code, activation_code_short
+  linear_regions: {n_grid: 400, type: activation_code} # types: gradient, activation_code, activation_code_short
   loss:
     type: MSE
-    t_correct: 1.5
-    t_wrong: 2.5
+    t_correct: 1.0
+    t_wrong: 1.7
     # type: TTFS
     # alpha: 0.0
     # beta: 1
