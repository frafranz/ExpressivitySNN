import matplotlib.pyplot as plt
import numpy as np
import os
import os.path as osp
import torch
import yaml

import utils, losses
<<<<<<< HEAD
from net import Net
import linear_regions
=======
from networks.spiking_network import SpikingNet
from networks.relu_network import ReLUNet
>>>>>>> bb7861f3

torch.set_default_dtype(torch.float64)


def running_mean(x, N=30):
    cumsum = np.cumsum(np.insert(x, 0, 0))
    return (cumsum[N:] - cumsum[:-N]) / float(N) # we subtract two parts of the array with a relative shift of N, output has shape of x - N


def load_data(dirname, filename, dataname, alternative_dataname=None):
    try:
        path = dirname + '/' + filename + dataname
        data = np.load(path, allow_pickle=True)
    except FileNotFoundError: # compatibility layer for previous naming convention of parameter files
        path = dirname + '/' + filename + alternative_dataname
        data = np.load(path, allow_pickle=True)
    return data


def load_config(path):
    with open(path) as f:
        data = yaml.safe_load(f)
    return data['dataset'], data['neuron_params'], data['network_layout'], data['training_params']


def validation_step(net, criterion, loader, device, return_input=False):
    all_outputs = []
    all_labels = []
    all_inputs = []
    with torch.no_grad():
        losses = []
        num_correct = 0
        num_shown = 0
        for j, data in enumerate(loader):
            inputs, labels = data
            input_times = utils.to_device(inputs.clone().type(torch.float64), device)
            outputs, _ = net(input_times)[0]
            selected_classes = criterion.select_classes(outputs)
            num_correct += len(outputs[selected_classes == labels])
            num_shown += len(labels)
            loss = criterion(outputs, labels) * len(labels)
            losses.append(loss)
            all_outputs.append(outputs)
            all_labels.append(labels)
            if return_input:
                all_inputs.append(input_times)

        loss = sum(losses) / float(num_shown)  # can't use simple mean because batches might have diff size
        accuracy = float(num_correct) / num_shown
        # flatten output and label lists
        outputs = [item for sublist in all_outputs for item in sublist]
        labels = [item.item() for sublist in all_labels for item in sublist]
        if return_input:
            inputs = (torch.stack([item for sublist in all_inputs for item in sublist])).detach().cpu().numpy()
            return loss, accuracy, outputs, labels, inputs
        else:
            return loss, accuracy, outputs, labels, None


def check_bump_weights(net, hidden_times, label_times, training_params, epoch, batch, bump_val, last_weights_bumped):
    """determines if spikes were lost, adapts bump_val and bumps weights

    only foremost layer gets bumped: if in an earlier layer spikes are missing,
    chances are that in subsequent layers there will be too little input and missing
    spikes as well.
    return value weights_bumped:
        positive integer is hidden id that needed bump,
        -1: label layer needed bump
        -2: no bumping needed
    """
    weights_bumped = -2
    for i, times in enumerate(hidden_times):
        # we want mean over batches and neurons
        denominator = times.shape[0] * times.shape[1]
        non_spikes = torch.isinf(times) + torch.isnan(times)
        num_nonspikes = float(non_spikes.bool().sum())
        if num_nonspikes / denominator > training_params['max_num_missing_spikes'][i]:
            weights_bumped = i
            break
    else:
        # else after for only executed if no break happened
        i = -1
        denominator = label_times.shape[0] * label_times.shape[1]
        non_spikes = torch.isinf(label_times) + torch.isnan(label_times)
        num_nonspikes = float(non_spikes.bool().sum())
        if num_nonspikes / denominator > training_params['max_num_missing_spikes'][-1]:
            weights_bumped = -1
    if weights_bumped != -2:
        if training_params['weight_bumping_exp'] and weights_bumped == last_weights_bumped:
            bump_val *= 2
        else:
            bump_val = training_params['weight_bumping_value']
        if training_params['weight_bumping_targeted']:
            # make bool and then int to have either zero or ones
            should_bump = non_spikes.sum(axis=0).bool().int()
            n_in = net.layers[i].weight.data.size()[0]
            bumps = should_bump.repeat(n_in, 1) * bump_val
            net.layers[i].weight.data += bumps
        else:
            net.layers[i].weight.data += bump_val

        # print("epoch {0}, batch {1}: missing {4} spikes, bumping weights by {2} (targeted_bump={3})".format(
        #     epoch, batch, bump_val, training_params['weight_bumping_targeted'],
        #     "label" if weights_bumped == -1 else "hidden"))
    return weights_bumped, bump_val


def save_untrained_network(dirname, filename, net):
    if (dirname is None) or (filename is None):
        return
    path = '../experiment_results/' + dirname
    try:
        os.makedirs(path)
        print("Directory ", path, " Created ")
    except FileExistsError:
        print("Directory ", path, " already exists")
    if not path[-1] == '/':
        path += '/'
    # save network
    torch.save(net, path + filename + '_untrained_network.pt')
    return


def save_config(dirname, filename, neuron_params, network_layout, training_params, epoch_dir=(False, -1)):
    if (dirname is None) or (filename is None):
        return
    dirname = '../experiment_results/' + dirname
    if not dirname[-1] == '/':
        dirname += '/'
    if epoch_dir[0]:
        dirname += 'epoch_{}/'.format(epoch_dir[1])
    if not osp.isdir(dirname):
        os.makedirs(dirname)
        print("Directory ", dirname, " Created ")
    # save parameter configs
    with open(osp.join(dirname, 'config.yaml'), 'w') as f:
        yaml.dump({"dataset": filename, "neuron_params": neuron_params,
                   "network_layout": network_layout, "training_params": training_params}, f)
    return


def save_data(dirname, filename, net, all_parameters, train_losses, train_accuracies, val_losses, val_accuracies,
              val_labels, mean_val_outputs_sorted, std_val_outputs_sorted, spike_percentages, training_params, epoch_dir=(False, -1)):
    if (dirname is None) or (filename is None):
        return
    dirname = '../experiment_results/' + dirname
    if not dirname[-1] == '/':
        dirname += '/'
    if epoch_dir[0]:
        dirname += 'epoch_{}/'.format(epoch_dir[1])
    try:
        os.makedirs(dirname)
        print("Directory ", dirname, " Created ")
    except FileExistsError:
        print("Directory ", dirname, " already exists")
    # save network
    torch.save(net, dirname + filename + '_network.pt')

    # save training result
    [np.save(dirname + filename + f'_weights_{i}_training.npy', all_parameters[f'weights_{i}']) for i in range(net.n_layers)]
    
    if training_params.get("train_delay"):
        [np.save(dirname + filename + f'_delays_{i}_training.npy', all_parameters[f'delays_{i}']) for i in range(net.n_layers)]
    if training_params.get("train_thresholds"):
        [np.save(dirname + filename + f'_thresholds_{i}_training.npy', all_parameters[f'thresholds_{i}']) for i in range(net.n_layers)]

    np.save(dirname + filename + '_train_losses.npy', train_losses)
    np.save(dirname + filename + '_train_accuracies.npy', train_accuracies)
    np.save(dirname + filename + '_val_losses.npy', val_losses)
    np.save(dirname + filename + '_val_accuracies.npy', val_accuracies)
    np.save(dirname + filename + '_val_labels.npy', val_labels)
    np.save(dirname + filename + '_mean_val_outputs_sorted.npy', mean_val_outputs_sorted)
    np.save(dirname + filename + '_std_val_outputs_sorted.npy', std_val_outputs_sorted)
    np.save(dirname + filename + '_spike_percentages.npy', spike_percentages)
    return


def save_loss_plot(training_progress, trainloader, path=None, spike_percentages=None, start_epoch=0):
    save_path = 'live_accuracy.png'
    if start_epoch != 0:
        save_path = 'live_accuracy_continued.png'
    if path:
        save_path = os.path.join(path, save_path)
    fig, ax = plt.subplots(1, 1)
    tmp = 1. - running_mean(training_progress, N=30)
    ax.plot(start_epoch + np.arange(len(tmp)) / len(trainloader), tmp, c="k", label="error")
    ax.set_ylim(0.005, 1.0)
    ax.set_yscale('log')
    ax.set_xlabel("epochs")
    ax.set_ylabel("error [%] (running_mean of 30 batches)")
    ax.axhline(0.30, c="grey")
    ax.axhline(0.05, c="grey")
    ax.axhline(0.01, c="grey")
    ax.set_yticks([0.01, 0.05, 0.1, 0.3])
    ax.set_yticklabels([1, 5, 10, 30])
    if spike_percentages:
        ax2 = ax.twinx()
        output_percentage = running_mean(spike_percentages[0], N=30)
        n_layers = len(spike_percentages)
        for i in range(n_layers-1):
            hidden_percentage = running_mean(spike_percentages[-1-i], N=30)
            ax2.plot(start_epoch + np.arange(len(hidden_percentage)) / len(trainloader), hidden_percentage, label=f'layer {1+i} spike ratio')
        ax2.plot(start_epoch + np.arange(len(output_percentage)) / len(trainloader), output_percentage, label=f"layer {n_layers} spike ratio")
        # ax2.spines['right'].set_color('grey')
        ax2.set_ylabel("neuron spike ratio (running mean of 30 batches)")
        ax2.set_ylim(0.45, 1.05)
    fig.legend(framealpha=1, loc="upper center")
    
    fig.savefig(save_path, dpi=300)
    print("===========Saved live accuracy plot")
    plt.close(fig)


def save_linear_region_plot(data, counting_scheme, criterion, path=None):
    save_path = 'linear_regions.png'
    if path:
        save_path = os.path.join(path, save_path)
    if counting_scheme == 'gradient':
        label_times, grads = data
        n_classes = grads.shape[0]
        n_directions = 2 # derivative wrt x and y
        direction_labels = {0: "x", 1: "y"}
        class_labels = {i: f"class {i+1}" for i in range(n_classes)}
        n_grid = grads[0,0].shape[0]
        xs = np.linspace(0, 1, num=n_grid+1)
        fig, ax = plt.subplots(n_directions+1, n_classes+1)
        
        # print the non-differentiated spike times
        for i in range(n_classes):
            grid = label_times[i]
            ax[0,i].pcolormesh(xs, xs, grid.cpu().numpy())
            # ax[0,i].contour(
            #     xs, xs, grid.cpu().numpy(),
            #     levels=[criterion.t_correct, criterion.t_wrong],
            #     colors=['red', 'purple'], 
            #     linewidths=0.5)
            ax[0,i].set_aspect(1)
            ax[0,i].set_xticks([0,0.5,1])
            ax[0,i].set_yticks([0,0.5,1])
            # ax[i,j].set_xlabel("x")
            # ax[i,j].set_ylabel("y")
            ax[0,i].set_title(f"{class_labels[i]}")
            # plot contours at correct and false time
        
        # print the class decisions
        classes = criterion.select_classes(label_times.permute(1,2,0).view(n_grid*n_grid, n_classes)).view(n_grid, n_grid)
        ax[0,3].pcolormesh(xs, xs, classes.cpu().numpy())
        # also plot the data manifold
        circle = plt.Circle((0.5, 0.5), 0.5, color='r', fill=False, linestyle='dashed')
        ax[0,3].add_patch(circle)
        ax[0,3].set_aspect(1)
        ax[0,3].set_xticks([0,0.5,1])
        ax[0,3].set_yticks([0,0.5,1])
        # ax[i,j].set_xlabel("x")
        # ax[i,j].set_ylabel("y")
        ax[0,3].set_title(f"class decision")
        
        # print the gradients for each class
        for i in range(n_classes):
            for j in range(2):
                grid = grads[i,j]
                ax[1+j,i].pcolormesh(xs, xs, grid.cpu().numpy())
                ax[1+j,i].set_aspect(1)
                ax[1+j,i].set_xticks([0,0.5,1])
                ax[1+j,i].set_yticks([0,0.5,1])
                # ax[i,j].set_xlabel("x")
                # ax[i,j].set_ylabel("y")
                ax[1+j,i].set_title(f"{class_labels[i]} wrt {direction_labels[j]}")

        # print gradients summed over classes for an overall picture of linear regions
        for j in range(2):
            grid = grads[:,j].sum(dim=0)
            ax[1+j,3].pcolormesh(xs, xs, grid.cpu().numpy())
            ax[1+j,3].set_aspect(1)
            ax[1+j,3].set_xticks([0,0.5,1])
            ax[1+j,3].set_yticks([0,0.5,1])
            # ax[i,j].set_xlabel("x")
            # ax[i,j].set_ylabel("y")
            ax[1+j,3].set_title(f"sum wrt {direction_labels[j]}")
        fig.tight_layout()
        fig.savefig(save_path, dpi=300)
        print("===========Saved linear region plot")
        plt.close(fig)

    elif counting_scheme == 'activation_code':
        grid = data.cpu().numpy()
        fig, ax = plt.subplots(1, 1)
        n_grid = grid.shape[0]
        #ax.imshow(grid) # pcolormesh also allows defining the x and y coordinates
        xs = np.linspace(0, 1, num=n_grid+1)
        ax.pcolormesh(xs, xs, grid)
        ax.set_aspect(1)
        ax.set_xlabel("x")
        ax.set_ylabel("y")
        # also plot the data manifold
        circle = plt.Circle((0.5, 0.5), 0.5, color='r', fill=False, linestyle='dashed')
        ax.add_patch(circle)
        fig.savefig(save_path, dpi=300)
        print("===========Saved linear region plot")
        plt.close(fig)


def save_result_spikes(dirname, filename, train_times, train_labels, train_inputs,
                       test_times, test_labels, test_inputs, epoch_dir=(False, -1)):
    if (dirname is None) or (filename is None):
        return
    dirname = '../experiment_results/' + dirname
    if not dirname[-1] == '/':
        dirname += '/'
    if epoch_dir[0]:
        dirname += 'epoch_{}/'.format(epoch_dir[1])
    # stunt to avoid saving tensors
    train_times = np.array([item.detach().cpu().numpy() for item in train_times])
    test_times = np.array([item.detach().cpu().numpy() for item in test_times])
    np.save(dirname + filename + '_train_spiketimes.npy', train_times)
    np.save(dirname + filename + '_train_labels.npy', train_labels)
    if train_inputs is not None:
        np.save(dirname + filename + '_train_inputs.npy', train_inputs)
    np.save(dirname + filename + '_test_spiketimes.npy', test_times)
    np.save(dirname + filename + '_test_labels.npy', test_labels)
    if test_inputs is not None:
        np.save(dirname + filename + '_test_inputs.npy', test_inputs)
    return


def save_optim_state(dirname, filename, optimizer, scheduler, np_rand_state, torch_rand_state, epoch_dir=(False, -1)):
    if (dirname is None) or (filename is None):
        return
    dirname = '../experiment_results/' + dirname
    if not dirname[-1] == '/':
        dirname += '/'
    if epoch_dir[0]:
        dirname += 'epoch_{}/'.format(epoch_dir[1])
    with open(dirname + filename + '_optim_state.yaml', 'w') as f:
        yaml.dump([optimizer.state_dict(), scheduler.state_dict()], f)
    # if saving a snapshot, save state of rngs
    torch.save(torch_rand_state, dirname + filename + '_torch_rand_state.pt')
    numpy_dict = {'first': np_rand_state[0],
                  'second': np_rand_state[1],
                  'third': np_rand_state[2],
                  }
    with open(dirname + filename + '_numpy_rand_state.yaml', 'w') as f:
        yaml.dump([numpy_dict], f)
    return


def save_linear_region_grid(dirname, filename, data, counting_scheme, epoch):
    if (dirname is None) or (filename is None):
        return
    dirname = osp.join('../experiment_results', dirname, 'epoch_{}/'.format(epoch))
    if counting_scheme in ['activation_code', 'activation_code_short']:
        full, encoded = data
        np.save(dirname + filename + '_activations.npy', full)
        np.save(dirname + filename + '_activation_code.npy', encoded)
    elif counting_scheme == 'gradient':
        label_times, grads = data
        np.save(dirname + filename + '_output_times.npy', label_times)
        np.save(dirname + filename + '_gradients.npy', grads)
    return


def setup_lr_scheduling(params, optimizer):
    if params['type'] is None:
        return None
    elif params['type'] == 'StepLR':
        return torch.optim.lr_scheduler.StepLR(optimizer,
                                               step_size=params['step_size'],
                                               gamma=params['gamma'])
    elif params['type'] == 'MultiStepLR':
        return torch.optim.lr_scheduler.MultiStepLR(optimizer,
                                                    milestones=params['milestones'],
                                                    gamma=params['gamma'])
    elif params['type'] == 'ExponentialLR':
        return torch.optim.lr_scheduler.MultiStepLR(optimizer,
                                                    gamma=params['gamma'])
    else:
        raise IOError('WARNING: Chosen scheduler unknown. Use StepLR or MultiStepLR or ExponentialLR')


def load_optim_state(dirname, filename, net, training_params):
    path = dirname + '/' + filename + '_optim_state.yaml'
    with open(path) as f:
        data = yaml.load_all(f, Loader=yaml.Loader)
        all_configs = next(iter(data))
    if training_params['optimizer'] == 'adam':
        optimizer = torch.optim.Adam(net.parameters(), lr=training_params['learning_rate'])
    else:
        optimizer = torch.optim.SGD(net.parameters(), lr=training_params['learning_rate'],
                                    momentum=training_params['momentum'])
    optim_state = all_configs[0]
    optimizer.load_state_dict(optim_state)
    scheduler = setup_lr_scheduling(training_params['lr_scheduler'], optimizer)
    schedule_state = all_configs[1]
    scheduler.load_state_dict(schedule_state)
    path = dirname + '/' + filename + '_numpy_rand_state.yaml'
    try:
        with open(path) as f:
            data = yaml.load_all(f, Loader=yaml.Loader)
            all_configs = next(iter(data))
        numpy_dict = all_configs[0]
        numpy_rand_state = (numpy_dict['first'], numpy_dict['second'], numpy_dict['third'])
    except IOError:
        numpy_rand_state = None
    path = dirname + '/' + filename + '_torch_rand_state.pt'
    try:
        torch_rand_state = torch.load(path)
    except IOError:
        torch_rand_state = None
    return optimizer, scheduler, torch_rand_state, numpy_rand_state


def apply_noise(input_times, noise_params, device):
    shape = input_times.size()
    noise = utils.to_device(torch.zeros(shape), device)
    noise.normal_(noise_params['mean'], noise_params['std_dev'])
    input_times = input_times + noise
    negative = input_times < 0.
    input_times[negative] *= -1
    return input_times


def run_epochs(e_start, e_end, net, criterion, optimizer, scheduler, device, trainloader, valloader,
               num_classes, all_parameters, all_train_loss, all_validate_loss, std_validate_outputs_sorted,
               mean_validate_outputs_sorted, tmp_training_progress, all_validate_accuracy,
               all_train_accuracy, weight_bumping_steps, spike_percentages, training_params, start_epoch=0, spiking=True):
    bump_val = training_params.get('weight_bumping_value')
    last_weights_bumped = -2  # means no bumping happened last time
    last_learning_rate = 0  # for printing learning rate at beginning
    noisy_training = training_params.get('training_noise') not in (False, None)
    print_step = max(1, int(training_params['epoch_number'] * training_params['print_step_percent'] / 100.))

    eval_times = []
    for epoch in range(e_start, e_end, 1):
        train_loss = []
        num_correct = 0
        num_shown = 0
        for j, data in enumerate(trainloader):
            inputs, labels = data
            if not isinstance(inputs, torch.Tensor):
                inputs = torch.tensor(inputs, dtype=torch.float64)
            if not inputs.dtype == torch.float64:
                inputs = inputs.double()
            input_times = utils.to_device(inputs, device)
            if noisy_training:
                input_times = apply_noise(input_times, training_params['training_noise'], device)
            # zero the parameter gradients
            optimizer.zero_grad()
            # forward pass
<<<<<<< HEAD
            # import time 
            # start = time.time()
            label_times, hidden_times = net(input_times)[0]
            # stop = time.time()
            # print(f'eval of net: {(stop-start)*1000:.1f}')
            # eval_times.append((stop-start)*1000)
            # print(f'mean eval time: {sum(eval_times)/len(eval_times):.2f}ms')
            # print(f'n eval times: {len(eval_times):4}')
            output_percentage, hidden_percentages = net.spike_percentages(label_times, hidden_times)
=======
            import time 
            start = time.time()
            label_times, hidden_times = net(input_times)
            stop = time.time()
            #print(f'eval of net: {(stop-start)*1000:.1f}')
            eval_times.append((stop-start)*1000)
            #print(f'mean eval time: {sum(eval_times)/len(eval_times):.2f}ms')
            #print(f'n eval times: {len(eval_times):4}')
            if spiking:
                output_percentage, hidden_percentages = net.spike_percentages(label_times, hidden_times)
>>>>>>> bb7861f3
            selected_classes = criterion.select_classes(label_times)
            live_plot = True
            # Either do the backward pass or bump weights because spikes are missing
            if spiking:
                last_weights_bumped, bump_val = check_bump_weights(net, hidden_times, label_times,
                                                                training_params, epoch, j, bump_val, last_weights_bumped)
            if spiking and last_weights_bumped != -2:  # means bumping happened
                weight_bumping_steps.append(epoch * len(trainloader) + j)
            else:
                loss = criterion(label_times, labels)
                loss.backward()
                optimizer.step()
                # on hardware we need extra step to write weights
                train_loss.append(loss.item())
            net.clip_weights()
            num_correct += len(label_times[selected_classes == labels])
            num_shown += len(labels)
            tmp_training_progress.append(len(label_times[selected_classes == labels]) / len(labels))
            if spiking:
                spike_percentages[0].append(output_percentage)
                [spike_percentages[1+i].append(hidden_percentages[i]) for i in range(net.n_layers-1)]


            if j % 100 == 0:
<<<<<<< HEAD
                # [print(f'ratio of hidden spikes in layer {i}: {hidden_percentages[-i]:.3f}') for i in range(1,net.n_layers)]
                # print(f'ratio of output spikes in layer {net.n_layers}: {output_percentage:.3f}')
=======
                if spiking:
                    [print(f'ratio of hidden spikes in layer {i}: {hidden_percentages[-i]:.3f}') for i in range(1,net.n_layers)]
                    print(f'ratio of output spikes in layer {net.n_layers}: {output_percentage:.3f}')
>>>>>>> bb7861f3
                if live_plot:
                    save_loss_plot(tmp_training_progress, trainloader, spike_percentages=spike_percentages, start_epoch=start_epoch)

        if len(train_loss) > 0:
            all_train_loss.append(np.mean(train_loss))
        else:
            all_train_loss.append(np.nan)
        train_accuracy = num_correct / num_shown if num_shown > 0 else np.nan
        all_train_accuracy.append(train_accuracy)
        if scheduler is not None:
            scheduler.step()
            lr = optimizer.param_groups[0]['lr']
            if not (last_learning_rate == lr):
                print('setting learning_rate to {0:.5f}'.format(lr))
            last_learning_rate = lr

        # evaluate on validation set
        with torch.no_grad():
            validate_loss, validate_accuracy, validate_outputs, validate_labels, _ = validation_step(
                net, criterion, valloader, device)

            tmp_class_outputs = [[] for i in range(num_classes)]
            for pattern in range(len(validate_outputs)):
                true_label = validate_labels[pattern]
                tmp_class_outputs[int(true_label)].append(validate_outputs[pattern].cpu().detach().numpy())
            for i in range(num_classes):
                tmp_times = np.array(tmp_class_outputs[i])
                tmp_times[np.isinf(tmp_times)] = np.NaN
                mask_notAllNan = np.logical_not(np.isnan(tmp_times)).sum(0) > 0
                mean_times = np.ones(tmp_times.shape[1:]) * np.NaN
                std_times = np.ones(tmp_times.shape[1:]) * np.NaN
                mean_times[mask_notAllNan] = np.nanmean(tmp_times[:, mask_notAllNan], 0)
                std_times[mask_notAllNan] = np.nanstd(tmp_times[:, mask_notAllNan], 0)
                mean_validate_outputs_sorted[i].append(mean_times)
                std_validate_outputs_sorted[i].append(std_times)

            all_validate_accuracy.append(validate_accuracy)
            [all_parameters[f"weights_{i}"].append(net.layers[i].weight.data.cpu().detach().numpy().copy()) for i in range(net.n_layers)]
            if training_params.get("train_delay"):
                [all_parameters[f"delays_{i}"].append(net.layers[i].delays.data.cpu().detach().numpy().copy()) for i in range(net.n_layers)]
            if training_params.get("train_threshold"):
                [all_parameters[f"thresholds_{i}"].append(net.layers[i].thresholds.data.cpu().detach().numpy().copy()) for i in range(net.n_layers)]
            all_validate_loss.append(validate_loss.data.cpu().detach().numpy())

        if (epoch % print_step) == 0:
            print("... {0:.1f}% done, train accuracy: {4:.3f}, validation accuracy: {1:.3f}, "
                  "trainings loss: {2:.5f}, validation loss: {3:.5f}".format(
                      epoch * 100 / training_params['epoch_number'], validate_accuracy,
                      np.mean(train_loss) if len(train_loss) > 0 else np.NaN,
                      validate_loss, train_accuracy),
                  flush=True)

        result_dict = {'all_parameters': all_parameters,
                       'all_train_loss': all_train_loss,
                       'all_validate_loss': all_validate_loss,
                       'std_validate_outputs_sorted': std_validate_outputs_sorted,
                       'mean_validate_outputs_sorted': mean_validate_outputs_sorted,
                       'tmp_training_progress': tmp_training_progress,
                       'all_validate_accuracy': all_validate_accuracy,
                       'all_train_accuracy': all_train_accuracy,
                       'weight_bumping_steps': weight_bumping_steps,
                       'spike_percentages': spike_percentages
                       }
    return net, criterion, optimizer, scheduler, result_dict


def train(training_params, network_layout, neuron_params, dataset_train, dataset_val, dataset_test,
          foldername='tmp', filename=''):
    """
    Train the SNN model using given data and configuration parameters.

    Parameters:
        training_params: the parameters of the training process
        network_layout: sizes of the network layers and biases
        neuron_params: parameters of the spiking neurons
        dataset_train: data to use for training
        dataset_val: data to use for evaluation
        dataset_test: data to use for testing
        foldername: folder to save the current experiment in
        filename: name of the used dataset

    Returns:
        net: the trained network
    """
    if not training_params['torch_seed'] is None:
        torch.manual_seed(training_params['torch_seed'])
    if not training_params['numpy_seed'] is None:
        np.random.seed(training_params['numpy_seed'])
    if 'optimizer' not in training_params.keys():
        training_params['optimizer'] = 'sgd'
    if 'enforce_cpu' in training_params.keys() and training_params['enforce_cpu']:
        device = torch.device('cpu')
    elif 'enforce_mps' in training_params.keys() and training_params['enforce_mps']:
        device = torch.device('mps')
    else:
        device = utils.get_default_device()
    if not device in ['cpu', 'mps']:
        torch.cuda.manual_seed(training_params['torch_seed'])
        torch.backends.cudnn.deterministic = True
        torch.backends.cudnn.benchmark = False

    # decide whether a spiking network is used
    spiking = neuron_params['activation'] != 'ReLU'
    if spiking and not isinstance(training_params['max_num_missing_spikes'], (list, tuple, np.ndarray)):
        training_params['max_num_missing_spikes'] = [
            training_params['max_num_missing_spikes']] * network_layout['n_layers']

    # save parameter config
    save_config(foldername, filename, neuron_params, network_layout, training_params)

    # create sim params
    sim_params = {k: training_params.get(k, False) for k in ['rounding_precision', 'max_dw_norm', 'clip_weights_max']}
    if spiking:
        sim_params.update({k: training_params.get(k, False)
                    for k in ['use_forward_integrator', 'resolution', 'sim_time', 'train_delay', 'train_threshold', 'substitute_delay']
                    })
    sim_params.update(neuron_params)

    print('training_params')
    print(training_params)
    print('network_layout')
    print(network_layout)
    print('using optimizer {0}'.format(training_params['optimizer']))

    # setup saving of snapshots
    savepoints = training_params.get('epoch_snapshots', [])
    if not training_params['epoch_number'] in savepoints:
        savepoints.append(training_params['epoch_number'])
    print('Saving snapshots at epochs {}'.format(savepoints))

    print("loading data")
    loader_train = utils.DeviceDataLoader(torch.utils.data.DataLoader(
        dataset_train, batch_size=training_params['batch_size'], shuffle=True), device)
    loader_val = utils.DeviceDataLoader(torch.utils.data.DataLoader(
        dataset_val, batch_size=training_params.get('batch_size_eval', None), shuffle=False), device)
    loader_test = utils.DeviceDataLoader(torch.utils.data.DataLoader(
        dataset_test, batch_size=training_params.get('batch_size_eval', None), shuffle=False), device)

    print("generating network")
    if spiking:
        net = utils.to_device(
            SpikingNet(network_layout, sim_params, device),
            device)
    else:
        net = utils.to_device(
            ReLUNet(network_layout, sim_params),
            device)
    save_untrained_network(foldername, filename, net)

    print("loss function")
    if spiking:
        criterion = losses.GetLoss(training_params, 
                                network_layout['layer_sizes'][-1],
                                sim_params['tau_syn'], device)
    else:
        criterion = losses.GetLossForReLU(training_params, network_layout['layer_sizes'][-1], device)

    if training_params['optimizer'] == 'adam':
        optimizer = torch.optim.Adam(net.parameters(), lr=training_params['learning_rate'])
    elif training_params['optimizer'] == 'sgd':
        optimizer = torch.optim.SGD(net.parameters(), lr=training_params['learning_rate'],
                                    momentum=training_params['momentum'])
    else:
        raise NotImplementedError(f"optimizer {training_params['optimizer']} not implemented")
    scheduler = None
    if 'lr_scheduler' in training_params.keys():
        scheduler = setup_lr_scheduling(training_params['lr_scheduler'], optimizer)

    # evaluate on validation set before training
    num_classes = network_layout['layer_sizes'][-1]
    all_parameters = {f"weights_{i}": [] for i in range(net.n_layers)}
    if training_params.get("train_delay"):
        all_parameters.update({f"delays_{i}": [] for i in range(net.n_layers)})
    if training_params.get("train_thresholds"):
        all_parameters.update({f"thresholds_{i}": [] for i in range(net.n_layers)})
    all_train_loss = []
    all_validate_loss = []
    std_validate_outputs_sorted = [[] for i in range(num_classes)]
    mean_validate_outputs_sorted = [[] for i in range(num_classes)]
    tmp_training_progress = []
    all_validate_accuracy = []
    all_train_accuracy = []
    weight_bumping_steps = []
    spike_percentages = [[] for i in range(net.n_layers)]
    print("initial validation started")
    with torch.no_grad():
        loss, validate_accuracy, validate_outputs, validate_labels, _ = validation_step(
            net, criterion, loader_val, device)
        tmp_class_outputs = [[] for i in range(num_classes)]
        for pattern in range(len(validate_outputs)):
            true_label = validate_labels[pattern]
            tmp_class_outputs[int(true_label)].append(validate_outputs[pattern].cpu().detach().numpy())
        for i in range(num_classes):
            tmp_times = np.array(tmp_class_outputs[i])
            inf_mask = np.isinf(tmp_times)
            tmp_times[inf_mask] = np.NaN
            mean_times = np.nanmean(tmp_times, 0)
            std_times = np.nanstd(tmp_times, 0)
            mean_validate_outputs_sorted[i].append(mean_times)
            std_validate_outputs_sorted[i].append(std_times)
        print('Initial validation accuracy: {:.3f}'.format(validate_accuracy))
        print('Initial validation loss: {:.3f}'.format(loss))
        all_validate_accuracy.append(validate_accuracy)
        [all_parameters[f"weights_{i}"].append(net.layers[i].weight.data.cpu().detach().numpy().copy()) for i in range(net.n_layers)]
        if training_params.get("train_delay"):
            [all_parameters[f"delays_{i}"].append(net.layers[i].delays.data.cpu().detach().numpy().copy()) for i in range(net.n_layers)]
        if training_params.get("train_threshold"):
            [all_parameters[f"thresholds_{i}"].append(net.layers[i].thresholds.data.cpu().detach().numpy().copy()) for i in range(net.n_layers)]
        all_validate_loss.append(loss.data.cpu().detach().numpy())

    print("training started")
    for i, e_end in enumerate(savepoints):
        if i == 0:
            e_start = 0
        else:
            e_start = savepoints[i - 1]
        print('Starting training from epoch {0} to epoch {1}'.format(e_start, e_end))
        net, criterion, optimizer, scheduler, result_dict = run_epochs(
            e_start, e_end, net, criterion,
            optimizer, scheduler, device, loader_train,
            loader_val, num_classes, all_parameters,
            all_train_loss, all_validate_loss,
            std_validate_outputs_sorted,
            mean_validate_outputs_sorted,
            tmp_training_progress, all_validate_accuracy,
            all_train_accuracy, weight_bumping_steps, 
            spike_percentages, training_params, spiking=spiking)
        print('Ending training from epoch {0} to epoch {1}'.format(e_start, e_end))
        all_parameters = result_dict['all_parameters']
        all_train_loss = result_dict['all_train_loss']
        all_validate_loss = result_dict['all_validate_loss']
        std_validate_outputs_sorted = result_dict['std_validate_outputs_sorted']
        mean_validate_outputs_sorted = result_dict['mean_validate_outputs_sorted']
        all_validate_accuracy = result_dict['all_validate_accuracy']
        all_train_accuracy = result_dict['all_train_accuracy']
        weight_bumping_steps = result_dict['weight_bumping_steps']
        tmp_training_progress = result_dict['tmp_training_progress']
        spike_percentages = result_dict['spike_percentages']
        save_data(foldername, filename, net, all_parameters, all_train_loss,
                  all_train_accuracy, all_validate_loss, all_validate_accuracy,
                  validate_labels, mean_validate_outputs_sorted, std_validate_outputs_sorted,
                  spike_percentages, training_params, epoch_dir=(True, e_end))
        # also save the loss curve in the results folder
        if foldername:
            loss_plot_path = osp.join('../experiment_results', foldername, 'epoch_{}/'.format(e_end))
            save_loss_plot(tmp_training_progress, loader_train, path=loss_plot_path, spike_percentages=spike_percentages)

        # evaluate on test set
        return_input = False
        # run again on training set (for spiketime saving)
        loss, final_train_accuracy, final_train_outputs, final_train_labels, final_train_inputs = validation_step(
            net, criterion, loader_train, device, return_input=return_input)
        loss, test_accuracy, test_outputs, test_labels, test_inputs = validation_step(
            net, criterion, loader_test, device, return_input=return_input)

        if spiking:
            save_result_spikes(foldername, filename, final_train_outputs, final_train_labels, final_train_inputs,
                            test_outputs, test_labels, test_inputs, epoch_dir=(True, e_end))

        # each savepoint needs config to be able to run inference for eval
        save_config(foldername, filename, neuron_params, network_layout, training_params, epoch_dir=(True, e_end))
        numpy_rand_state = np.random.get_state()
        torch_rand_state = torch.get_rng_state()
        save_optim_state(foldername, filename, optimizer, scheduler, numpy_rand_state,
                         torch_rand_state, epoch_dir=(True, e_end))
        
        # possibility to evaluate linear regions
        if training_params.get('linear_regions'):
            with torch.no_grad():
                n_grid = training_params['linear_regions']['n_grid']
                counting_scheme = training_params['linear_regions']['type']
                # evaluation of spiking neurons on grid
                # linear regions are either identified within the gradient or by looking at which neurons are active
                if counting_scheme in ['activation_code', 'activation_code_short']:
                    short = counting_scheme == 'activation_code_short' # just consider the length of the encoding string as a coarser measure of linear regions
                    full, encoded = linear_regions.activation_code(net, n_grid, device, short=short)
                    save_linear_region_grid(foldername, filename, (full, encoded), counting_scheme, epoch=e_end)
                    if foldername:
                        linear_regions_plot_path = osp.join('../experiment_results', foldername, 'epoch_{}/'.format(e_end))
                        save_linear_region_plot(encoded, 'activation_code', criterion, path=linear_regions_plot_path)
                elif counting_scheme == 'gradient':
                    label_times, grads = linear_regions.gradient(net, n_grid, device)
                    save_linear_region_grid(foldername, filename, (label_times, grads), counting_scheme, epoch=e_end)
                    if foldername:
                        linear_regions_plot_path = osp.join('../experiment_results', foldername, 'epoch_{}/'.format(e_end))
                        save_linear_region_plot((label_times, grads), 'gradient', criterion, path=linear_regions_plot_path)
                else:
                    raise NotImplementedError(f"linear region counting scheme {training_params['linear_regions']['type']} not implemented")
            
    print("Training finished")
    print('####################')
    print('Test accuracy: {}'.format(test_accuracy))

    save_data(foldername, filename, net, all_parameters, all_train_loss,
              all_train_accuracy, all_validate_loss, all_validate_accuracy,
              validate_labels, mean_validate_outputs_sorted, std_validate_outputs_sorted, 
              spike_percentages, training_params)

    # also save the loss curve in the results folder
    if foldername:
        loss_plot_path = os.path.join('../experiment_results', foldername)
        save_loss_plot(tmp_training_progress, loader_train, path=loss_plot_path, spike_percentages=spike_percentages)
    
    return net


def continue_training(dirname, filename, start_epoch, savepoints, dataset_train, dataset_val, dataset_test,
                      net=None):
    """
    Continue a previously started training process.

    Parameters:
        dirname: directory in which the training was saved
        filename: name of the dataset
        start_epoch: point at which to continue the training process. If the net is not passed explicitly, this has to be one of the previous training's savepoints.
        savepoints: comma-separated epochs at which the current state is saved, e.g. 100,150
        dataset_train: data to use for training
        dataset_val: data to use for evaluation
        dataset_test: data to use for testing
        net: network to use for training, optional. If None, the network which was saved at start_epoch is loaded

    Returns:
        net: network after continuing the training
    """
    dirname_long = dirname + '/epoch_{}/'.format(start_epoch)
    dataset, neuron_params, network_layout, training_params = load_config(osp.join(dirname_long, "config.yaml"))
    if not training_params['torch_seed'] is None:
        torch.manual_seed(training_params['torch_seed'])
    if not training_params['numpy_seed'] is None:
        np.random.seed(training_params['numpy_seed'])
    weight_bumping_steps = []
    tmp_training_progress = []
    # decide whether a spiking network is used
    spiking = neuron_params['activation'] != 'ReLU'
    
    spike_percentages = [list(elem) for elem in load_data(dirname_long, filename, '_spike_percentages.npy')]
    all_train_loss = list(load_data(dirname_long, filename, '_train_losses.npy'))
    all_train_accuracy = list(load_data(dirname_long, filename, '_train_accuracies.npy'))
    all_validate_loss = list(load_data(dirname_long, filename, '_val_losses.npy'))
    all_validate_accuracy = list(load_data(dirname_long, filename, '_val_accuracies.npy'))
    
    all_parameters = {
        "weights_0": [list(elem) for elem in load_data(dirname_long, filename, '_weights_0_training.npy', '_hidden_weights_training.npy')],
        "weights_1": [list(elem) for elem in load_data(dirname_long, filename, '_weights_1_training.npy', '_label_weights_training.npy')],
    }
    all_parameters.update(
        {f"weights_{i}": [list(elem) for elem in load_data(dirname_long, filename, f'_weights_{i}_training.npy')] for i in range(2, network_layout['n_layers'])
    })

    if training_params.get('train_delay'):
        all_parameters.update({
            "delays_0": [list(elem) for elem in load_data(dirname_long, filename, '_delays_0_training.npy', '_hidden_delays_training.npy')],
            "delays_1": [list(elem) for elem in load_data(dirname_long, filename, '_delays_1_training.npy', '_label_delays_training.npy')],
        })
        all_parameters.update({
            f"delays_{i}": [list(elem) for elem in load_data(dirname_long, filename, f'_delays_{i}_training.npy')] for i in range(2, network_layout['n_layers'])
        })
        
    if training_params.get('train_threshold'):
        all_parameters.update({
            "thresholds_0": [list(elem) for elem in load_data(dirname_long, filename, '_thresholds_0_training.npy', '_hidden_thresholds_training.npy')],
            "thresholds_1": [list(elem) for elem in load_data(dirname_long, filename, '_thresholds_1_training.npy', '_label_thresholds_training.npy')],
        })
        all_parameters.update({
            f"thresholds_{i}": [list(elem) for elem in load_data(dirname_long, filename, f'_thresholds_{i}_training.npy')] for i in range(2, network_layout['n_layers'])
        })
    
    mean_validate_outputs_sorted = [list(elem) for elem in load_data(dirname_long, filename, '_mean_val_outputs_sorted.npy')]
    std_validate_outputs_sorted = [list(elem) for elem in load_data(dirname_long, filename, '_std_val_outputs_sorted.npy')]

    if 'enforce_cpu' in training_params.keys() and training_params['enforce_cpu']:
        device = torch.device('cpu')
    elif 'enforce_mps' in training_params.keys() and training_params['enforce_mps']:
        device = torch.device('mps')
    else:
        device = utils.get_default_device()
    if not str(device) in ['cpu', 'mps']:
        torch.cuda.manual_seed(training_params['torch_seed'])
        torch.backends.cudnn.deterministic = True
        torch.backends.cudnn.benchmark = False

    if spiking:
        if not isinstance(training_params['max_num_missing_spikes'], (list, tuple, np.ndarray)):
            training_params['max_num_missing_spikes'] = [
                training_params['max_num_missing_spikes']] * network_layout['n_layers']

    # create sim params
    sim_params = {k: training_params.get(k, False) for k in ['rounding_precision', 'max_dw_norm','clip_weights_max']}
    if spiking:
        sim_params.update({k: training_params.get(k, False)
                  for k in ['use_forward_integrator', 'resolution', 'sim_time',
                            'train_delay', 'train_threshold', 'substitute_delay']
                  })
    sim_params.update(neuron_params)

    print('training_params')
    print(training_params)
    print('network_layout')
    print(network_layout)

    # setup saving of snapshots
    print('Saving snapshots at epochs {}'.format(savepoints))

    print("loading data")
    loader_train = utils.DeviceDataLoader(torch.utils.data.DataLoader(
        dataset_train, batch_size=training_params['batch_size'], shuffle=True), device)
    loader_val = utils.DeviceDataLoader(torch.utils.data.DataLoader(
        dataset_val, batch_size=training_params.get('batch_size_eval', None), shuffle=False), device)
    loader_test = utils.DeviceDataLoader(torch.utils.data.DataLoader(
        dataset_test, batch_size=training_params.get('batch_size_eval', None), shuffle=False), device)

    if net is None:
        print("loading network")
        net = utils.network_load(dirname_long, filename, device)
    else:
        print("reusing network")
    if len(savepoints) == 1 and savepoints[0] == start_epoch:
        print("not doing anything with net, only returning it")
        return net

    print("loading optimizer and scheduler")
    if spiking:
        criterion = losses.GetLoss(training_params, 
                                network_layout['layer_sizes'][-1],
                                sim_params['tau_syn'], device)
    else:
        criterion = losses.GetLossForReLU(training_params, network_layout['layer_sizes'][-1], device)

    optimizer, scheduler, torch_rand_state, numpy_rand_state = load_optim_state(
        dirname_long, filename, net, training_params)

    # evaluate on validation set before training
    num_classes = network_layout['layer_sizes'][-1]

    print("initial validation started")
    with torch.no_grad():
        loss, validate_accuracy, validate_outputs, validate_labels, _ = validation_step(
            net, criterion, loader_val, device)
        tmp_class_outputs = [[] for i in range(num_classes)]
        for pattern in range(len(validate_outputs)):
            true_label = validate_labels[pattern]
            tmp_class_outputs[true_label].append(validate_outputs[pattern].cpu().detach().numpy())
        for i in range(num_classes):
            tmp_times = np.array(tmp_class_outputs[i])
            inf_mask = np.isinf(tmp_times)
            tmp_times[inf_mask] = np.NaN
            mean_times = np.nanmean(tmp_times, 0)
            std_times = np.nanstd(tmp_times, 0)
            mean_validate_outputs_sorted[i].append(mean_times)
            std_validate_outputs_sorted[i].append(std_times)
        print('Initial validation accuracy: {:.3f}'.format(validate_accuracy))
        print('Initial validation loss: {:.3f}'.format(loss))
        all_validate_accuracy.append(validate_accuracy)
        [all_parameters[f"weights_{i}"].append(net.layers[i].weight.data.cpu().detach().numpy().copy()) for i in range(net.n_layers)]
        if training_params.get("train_delay"):
            [all_parameters[f"delays_{i}"].append(net.layers[i].delays.data.cpu().detach().numpy().copy()) for i in range(net.n_layers)]
        if training_params.get("train_threshold"):
            [all_parameters[f"thresholds_{i}"].append(net.layers[i].thresholds.data.cpu().detach().numpy().copy()) for i in range(net.n_layers)]
        all_validate_loss.append(loss.data.cpu().detach().numpy())

    # only seed after initial validation run
    if torch_rand_state is None:
        print("WARNING: Could not load torch rand state, will carry on without")
    else:
        torch.set_rng_state(torch_rand_state)
    if numpy_rand_state is None:
        print("WARNING: Could not load numpy rand state, will carry on without")
    else:
        np.random.set_state(numpy_rand_state)
    print("training started")
    for i, e_end in enumerate(savepoints):
        if i == 0:
            e_start = start_epoch
        else:
            e_start = savepoints[i - 1]
        print('Starting training from epoch {0} to epoch {1}'.format(e_start, e_end))
        net, criterion, optimizer, scheduler, result_dict = run_epochs(
            e_start, e_end, net, criterion,
            optimizer, scheduler, device, loader_train,
            loader_val, num_classes, all_parameters,
            all_train_loss, all_validate_loss,
            std_validate_outputs_sorted,
            mean_validate_outputs_sorted,
            tmp_training_progress, all_validate_accuracy,
            all_train_accuracy, weight_bumping_steps,
            spike_percentages, training_params,
            start_epoch=start_epoch, spiking=spiking)
        print('Ending training from epoch {0} to epoch {1}'.format(e_start, e_end))
        all_parameters = result_dict['all_parameters']
        all_train_loss = result_dict['all_train_loss']
        all_validate_loss = result_dict['all_validate_loss']
        std_validate_outputs_sorted = result_dict['std_validate_outputs_sorted']
        mean_validate_outputs_sorted = result_dict['mean_validate_outputs_sorted']
        all_validate_accuracy = result_dict['all_validate_accuracy']
        all_train_accuracy = result_dict['all_train_accuracy']
        weight_bumping_steps = result_dict['weight_bumping_steps']
        tmp_training_progress = result_dict['tmp_training_progress']
        spike_percentages = result_dict['spike_percentages']
        save_data(dirname, filename, net, all_parameters, all_train_loss,
                  all_train_accuracy, all_validate_loss, all_validate_accuracy,
                  validate_labels, mean_validate_outputs_sorted, std_validate_outputs_sorted,
                  spike_percentages, training_params, epoch_dir=(True, e_end))

        # also save the loss curve in the results folder
        if dirname:
            loss_plot_path = osp.join('../experiment_results', dirname, 'epoch_{}/'.format(e_end))
            save_loss_plot(tmp_training_progress, loader_train, path=loss_plot_path, spike_percentages=spike_percentages, start_epoch=start_epoch)

        # evaluate on test set
        return_input = False
        # run again on training set (for spiketime saving)
        loss, final_train_accuracy, final_train_outputs, final_train_labels, final_train_inputs = validation_step(
            net, criterion, loader_train, device, return_input=return_input)
        loss, test_accuracy, test_outputs, test_labels, test_inputs = validation_step(
            net, criterion, loader_test, device, return_input=return_input)

        if spiking:
            save_result_spikes(dirname, filename, final_train_outputs, final_train_labels, final_train_inputs,
                               test_outputs, test_labels, test_inputs, epoch_dir=(True, e_end))

        # each savepoint needs config to be able to run inference for eval
        save_config(dirname, filename, neuron_params, network_layout, training_params, epoch_dir=(True, e_end))

        # possibility to evaluate linear regions
        if training_params.get('linear_regions'):
            n_grid = training_params['linear_regions']['n_grid']
            counting_scheme = training_params['linear_regions']['type']
            if counting_scheme == 'activation_code':
                # evaluation of spiking neurons on grid
                full, encoded = linear_regions.activation_code(net, n_grid, device)
                save_linear_region_grid(dirname, filename, (full, encoded), counting_scheme, epoch=e_end)
                if dirname:
                    linear_regions_plot_path = osp.join('../experiment_results', dirname, 'epoch_{}/'.format(e_end))
                    save_linear_region_plot(encoded, 'activation_code', criterion, path=linear_regions_plot_path)
            elif counting_scheme == 'gradient':
                # evaluation of gradients on grid
                label_times, grads = linear_regions.gradient(net, n_grid, device)
                save_linear_region_grid(dirname, filename, (label_times, grads), counting_scheme, epoch=e_end)
                if dirname:
                    linear_regions_plot_path = osp.join('../experiment_results', dirname, 'epoch_{}/'.format(e_end))
                    save_linear_region_plot((label_times, grads), 'gradient', criterion, path=linear_regions_plot_path)
            else:
                raise NotImplementedError(f"linear region counting scheme {training_params['linear_regions']['type']} not implemented")

        numpy_rand_state = np.random.get_state()
        torch_rand_state = torch.get_rng_state()
        save_optim_state(dirname, filename, optimizer, scheduler, numpy_rand_state,
                         torch_rand_state, epoch_dir=(True, e_end))
    print("Training finished")

    print('####################')
    print('Test accuracy: {}'.format(test_accuracy))

    save_data(dirname, filename, net, all_parameters, all_train_loss,
              all_train_accuracy, all_validate_loss, all_validate_accuracy,
              validate_labels, mean_validate_outputs_sorted, std_validate_outputs_sorted, 
              spike_percentages, training_params)

    # also save the loss curve in the results folder
    if dirname:
        loss_plot_path = os.path.join('../experiment_results', dirname)
        save_loss_plot(tmp_training_progress, loader_train, path=loss_plot_path, spike_percentages=spike_percentages, start_epoch=start_epoch)

    return net<|MERGE_RESOLUTION|>--- conflicted
+++ resolved
@@ -6,13 +6,9 @@
 import yaml
 
 import utils, losses
-<<<<<<< HEAD
-from net import Net
-import linear_regions
-=======
 from networks.spiking_network import SpikingNet
 from networks.relu_network import ReLUNet
->>>>>>> bb7861f3
+import linear_regions
 
 torch.set_default_dtype(torch.float64)
 
@@ -284,7 +280,9 @@
 
         # print gradients summed over classes for an overall picture of linear regions
         for j in range(2):
-            grid = grads[:,j].sum(dim=0)
+            # added random weights to avoid cancelling in case of simple numbers
+            weights = torch.rand(grads.shape[0]).unsqueeze(-1).unsqueeze(-1)
+            grid = (weights*grads[:,j]).sum(dim=0)
             ax[1+j,3].pcolormesh(xs, xs, grid.cpu().numpy())
             ax[1+j,3].set_aspect(1)
             ax[1+j,3].set_xticks([0,0.5,1])
@@ -298,12 +296,17 @@
         plt.close(fig)
 
     elif counting_scheme == 'activation_code':
+        # replace ordered patch numbers (wight makes it look too uniform) by randomly drawn integers in [0,n_patches]
         grid = data.cpu().numpy()
+        n_patches = grid.max()
+        perm = np.random.permutation(n_patches)
+        permuted_grid = perm[grid-1]
+
         fig, ax = plt.subplots(1, 1)
         n_grid = grid.shape[0]
-        #ax.imshow(grid) # pcolormesh also allows defining the x and y coordinates
         xs = np.linspace(0, 1, num=n_grid+1)
-        ax.pcolormesh(xs, xs, grid)
+        # ax.pcolormesh(xs, xs, grid)
+        ax.pcolormesh(xs, xs, permuted_grid)
         ax.set_aspect(1)
         ax.set_xlabel("x")
         ax.set_ylabel("y")
@@ -461,7 +464,6 @@
             # zero the parameter gradients
             optimizer.zero_grad()
             # forward pass
-<<<<<<< HEAD
             # import time 
             # start = time.time()
             label_times, hidden_times = net(input_times)[0]
@@ -470,19 +472,8 @@
             # eval_times.append((stop-start)*1000)
             # print(f'mean eval time: {sum(eval_times)/len(eval_times):.2f}ms')
             # print(f'n eval times: {len(eval_times):4}')
-            output_percentage, hidden_percentages = net.spike_percentages(label_times, hidden_times)
-=======
-            import time 
-            start = time.time()
-            label_times, hidden_times = net(input_times)
-            stop = time.time()
-            #print(f'eval of net: {(stop-start)*1000:.1f}')
-            eval_times.append((stop-start)*1000)
-            #print(f'mean eval time: {sum(eval_times)/len(eval_times):.2f}ms')
-            #print(f'n eval times: {len(eval_times):4}')
             if spiking:
                 output_percentage, hidden_percentages = net.spike_percentages(label_times, hidden_times)
->>>>>>> bb7861f3
             selected_classes = criterion.select_classes(label_times)
             live_plot = True
             # Either do the backward pass or bump weights because spikes are missing
@@ -507,14 +498,9 @@
 
 
             if j % 100 == 0:
-<<<<<<< HEAD
-                # [print(f'ratio of hidden spikes in layer {i}: {hidden_percentages[-i]:.3f}') for i in range(1,net.n_layers)]
-                # print(f'ratio of output spikes in layer {net.n_layers}: {output_percentage:.3f}')
-=======
-                if spiking:
-                    [print(f'ratio of hidden spikes in layer {i}: {hidden_percentages[-i]:.3f}') for i in range(1,net.n_layers)]
-                    print(f'ratio of output spikes in layer {net.n_layers}: {output_percentage:.3f}')
->>>>>>> bb7861f3
+                # if spiking:
+                    # [print(f'ratio of hidden spikes in layer {i}: {hidden_percentages[-i]:.3f}') for i in range(1,net.n_layers)]
+                    # print(f'ratio of output spikes in layer {net.n_layers}: {output_percentage:.3f}')
                 if live_plot:
                     save_loss_plot(tmp_training_progress, trainloader, spike_percentages=spike_percentages, start_epoch=start_epoch)
 
@@ -789,7 +775,7 @@
                 # evaluation of spiking neurons on grid
                 # linear regions are either identified within the gradient or by looking at which neurons are active
                 if counting_scheme in ['activation_code', 'activation_code_short']:
-                    short = counting_scheme == 'activation_code_short' # just consider the length of the encoding string as a coarser measure of linear regions
+                    short = (counting_scheme == 'activation_code_short') # just consider the length of the encoding string as a coarser measure of linear regions
                     full, encoded = linear_regions.activation_code(net, n_grid, device, short=short)
                     save_linear_region_grid(foldername, filename, (full, encoded), counting_scheme, epoch=e_end)
                     if foldername:
